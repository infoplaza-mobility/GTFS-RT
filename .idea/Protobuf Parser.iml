--- conflicted
+++ resolved
@@ -10,10 +10,6 @@
     <orderEntry type="sourceFolder" forTests="false" />
   </component>
   <component name="SonarLintModuleSettings">
-<<<<<<< HEAD
-    <option name="uniqueId" value="d85170e6-3d7f-4bc5-8e15-a51a41336107" />
-=======
     <option name="uniqueId" value="716b06ae-52fd-41b8-8309-9edc33d16921" />
->>>>>>> 92579eaf
   </component>
 </module>