--- conflicted
+++ resolved
@@ -1,13 +1,8 @@
 {
-  "name": "infoplaza_infoplus_gtfsrt_service",
+  "name": "r-ov_protobuf_service",
   "version": "1.1.0",
-<<<<<<< HEAD
-  "description": "The GTFS-RT train feed generator for the InfoPlaza OTP instance.",
-  "main": "main.ts",
-=======
   "description": "The Protobuf converter for the R-OV OTP instance.",
   "main": "src/main.ts",
->>>>>>> 7b9d8ede
   "scripts": {
     "test": "echo \"Error: no tests specified\" && exit 0",
     "start": "node ./dist/main.js",
@@ -19,38 +14,25 @@
   },
   "repository": {
     "type": "git",
-    "url": "https://github.com/infoplaza-mobility/GTFS-RT"
+    "url": "git+https://github.com/R-OV-NL/Protobuf.git"
   },
   "author": "Tristan van Triest",
   "license": "None",
   "bugs": {
-    "url": "https://github.com/infoplaza-mobility/GTFS-RT/issues"
+    "url": "https://github.com/R-OV-NL/Protobuf/issues"
   },
-  "homepage": "https://github.com/infoplaza-mobility/GTFS-RT#readme",
+  "homepage": "https://github.com/R-OV-NL/Protobuf#readme",
   "dependencies": {
     "@protobuf-ts/plugin": "^2.9.1",
-<<<<<<< HEAD
-    "@turf/turf": "^6.5.0",
-    "axios": "^1.7.7",
-    "dotenv": "^16.0.3",
-    "express": "^4.21.1",
-=======
     "dotenv": "^16.4.7",
     "express": "^4.21.2",
->>>>>>> 7b9d8ede
     "google-protobuf": "^3.21.2",
     "gtfs-realtime-bindings": "^1.1.1",
     "knex": "^2.4.0",
     "moment-timezone": "^0.5.40",
     "ncp": "^2.0.0",
     "node-fetch": "^3.3.0",
-<<<<<<< HEAD
-    "pg": "^8.8.0",
-    "ts-proto": "^1.160.0",
-    "ts-protoc-gen": "^0.15.1-pre.a71b34e"
-=======
     "pg": "^8.8.0"
->>>>>>> 7b9d8ede
   },
   "devDependencies": {
     "@babel/cli": "^7.23.0",
