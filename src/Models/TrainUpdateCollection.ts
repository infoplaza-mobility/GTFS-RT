--- conflicted
+++ resolved
@@ -32,10 +32,6 @@
                     //We do this so we can check if this update is there the next iteration as well, if not, we add a new stop time update
                     //that cancels the trip.
                     if(trainUpdate.hasCustomTripId && !this.TrainUpdatesWithCustomTripId.find(u => u.trip.tripId == trainUpdate.trip.tripId)) {
-<<<<<<< HEAD
-                        // console.log(`[TrainUpdateCollection] Adding ${trainUpdate.trip.tripId} to TrainUpdatesWithCustomTripId array.`)
-=======
->>>>>>> 7b9d8ede
                         this.TrainUpdatesWithCustomTripId.push(trainUpdate);
                     }
 
