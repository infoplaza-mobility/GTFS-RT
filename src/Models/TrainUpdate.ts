--- conflicted
+++ resolved
@@ -16,17 +16,8 @@
 import {debug} from "util";
 
 export class TrainUpdate extends TripUpdate {
-
-<<<<<<< HEAD
-    hasCustomTripId: boolean = false;
-
-    constructor(tripUpdate: ITripUpdate & { hasCustomTripId: boolean, trip: ITripDescriptor & { shapeId?: string }}) {
-        Object.assign(this, tripUpdate);
-=======
-
     constructor(tripUpdate: TripUpdate, private readonly shape_id: string | undefined) {
         super(tripUpdate);
->>>>>>> 92579eaf
     }
 
     public static fromRitInfoUpdate(infoPlusTripUpdate: IDatabaseRitInfoUpdate): TrainUpdate | null {
@@ -101,24 +92,6 @@
             return null;
 
         if (shouldRemoveSkippedStops)
-<<<<<<< HEAD
-            stopTimeUpdates = stopTimeUpdates.filter(stopTimeUpdate => stopTimeUpdate.scheduleRelationship !== transit_realtime.TripUpdate.StopTimeUpdate.ScheduleRelationship.SKIPPED);
-
-
-        return new TrainUpdate({
-            trip: {
-                tripId,
-                routeId,
-                startTime,
-                startDate,
-                directionId,
-                scheduleRelationship,
-                shapeId: shapeId ?? undefined
-            },
-            stopTimeUpdate: !isCancelled ? stopTimeUpdates : undefined,
-            timestamp: timestamp,
-            hasCustomTripId: customTripId
-=======
             stopTimeUpdates = stopTimeUpdates.filter(stopTimeUpdate => stopTimeUpdate.schedule_relationship !== transit_realtime.TripUpdate.StopTimeUpdate.ScheduleRelationship.SKIPPED);
 
         const tripDescriptor: TripDescriptor = TripDescriptor.fromObject({
@@ -135,7 +108,6 @@
             trip: tripDescriptor,
             stop_time_update: !isCancelled ? stopTimeUpdates : [],
             timestamp: timestamp
->>>>>>> 92579eaf
         })
 
         return new TrainUpdate(tripUpdate, shapeId)
@@ -156,12 +128,6 @@
      * @returns {FeedEntity} The converted FeedEntity.
      */
     public toFeedEntity(): FeedEntity {
-<<<<<<< HEAD
-        return new FeedEntity({
-            tripUpdate: this,
-            id: this.trip.tripId ?? Date.now().toString()
-        })
-=======
         return FeedEntity.fromObject(
             {
                 id: this.trip.trip_id + '_' + this.trip.start_date,
@@ -171,6 +137,5 @@
                 }
             }
         )
->>>>>>> 92579eaf
     }
 }
