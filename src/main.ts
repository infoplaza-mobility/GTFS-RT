--- conflicted
+++ resolved
@@ -10,15 +10,10 @@
 import express from 'express';
 import {ITVVManager, TripIdWithDate, TVVManager} from "./Interfaces/TVVManager";
 import {InfoplusRepository} from "./Repositories/InfoplusRepository";
-<<<<<<< HEAD
 import {StaticDataRepository} from "./Repositories/StaticDataRepository";
 import {IInfoPlusRepository} from "./Interfaces/Repositories/InfoplusRepository";
 
 import {IStaticDataRepository} from "./Interfaces/Repositories/IStaticDataRepository";
-=======
-import {IStaticDataRepository, StaticDataRepository} from "./Repositories/StaticDataRepository";
-import {PassTimesRepository} from "./Repositories/PasstimesRepository";
->>>>>>> 2f04b1e7
 
 require('dotenv').config();
 
@@ -28,16 +23,10 @@
 export class Main {
 
   private readonly _tvvManager: ITVVManager;
-<<<<<<< HEAD
   private readonly _infoplusRepo: IInfoPlusRepository;
-=======
-  private readonly _feedManager: IFeedManager;
-  private readonly _infoplusRepo: InfoplusRepository;
-  private readonly _passtimesRepo: PassTimesRepository;
->>>>>>> 2f04b1e7
   private readonly _staticDataRepo: IStaticDataRepository;
 
-  private readonly _feedManager: FeedManager;
+  private readonly _feedManager: IFeedManager;
 
   private tripIdsThatShouldBeRemoved: TripIdWithDate[] = [];
 
@@ -45,15 +34,10 @@
     console.log(`[Main] Starting GTFS-RT generator version ${process.env.npm_package_version}`)
 
     this._infoplusRepo = new InfoplusRepository();
-    this._passtimesRepo = new PassTimesRepository();
     this._staticDataRepo = new StaticDataRepository();
 
     this._tvvManager = new TVVManager(this._staticDataRepo, this._infoplusRepo);
-<<<<<<< HEAD
     this._feedManager = FeedManager.getInstance(this._infoplusRepo);
-=======
-    this._feedManager = new FeedManager(this._infoplusRepo, this._passtimesRepo);
->>>>>>> 2f04b1e7
 
     this.startWebServer();
 
@@ -68,17 +52,10 @@
    * @private
    */
   private async setUpTimer() {
-<<<<<<< HEAD
     await this._feedManager.updateTrainFeed(this.tripIdsThatShouldBeRemoved);
     // await FeedManager.updateTripUpdatesFeed();
     setInterval(async () => {
         await this._feedManager.updateTrainFeed(this.tripIdsThatShouldBeRemoved);
-=======
-    await this._feedManager.updateTrainFeed(this.tripIdsThatShouldbeRemoved);
-    // await FeedManager.updateTripUpdatesFeed();
-    setInterval(async () => {
-        await this._feedManager.updateTrainFeed(this.tripIdsThatShouldbeRemoved);
->>>>>>> 2f04b1e7
         // await FeedManager.updateTripUpdatesFeed();
     }, 30 * 1000);
   }
